import pytest

from . import nxapi


class Dispatcher:
    # Boundary
    edge_boundary = nxapi.boundary.edge_boundary
    node_boundary = nxapi.boundary.node_boundary
    # Centrality
    degree_centrality = nxapi.centrality.degree_alg.degree_centrality
    eigenvector_centrality = nxapi.centrality.eigenvector.eigenvector_centrality
    in_degree_centrality = nxapi.centrality.degree_alg.in_degree_centrality
    katz_centrality = nxapi.centrality.katz.katz_centrality
    out_degree_centrality = nxapi.centrality.degree_alg.out_degree_centrality
    # Cluster
    average_clustering = nxapi.cluster.average_clustering
    clustering = nxapi.cluster.clustering
    generalized_degree = nxapi.cluster.generalized_degree
    square_clustering = nxapi.cluster.square_clustering
    transitivity = nxapi.cluster.transitivity
    triangles = nxapi.cluster.triangles
    # Community
    inter_community_edges = nxapi.community.quality.inter_community_edges
    intra_community_edges = nxapi.community.quality.intra_community_edges
    # Core
    k_truss = nxapi.core.k_truss
    # Cuts
    boundary_expansion = nxapi.cuts.boundary_expansion
    conductance = nxapi.cuts.conductance
    cut_size = nxapi.cuts.cut_size
    edge_expansion = nxapi.cuts.edge_expansion
    mixing_expansion = nxapi.cuts.mixing_expansion
    node_expansion = nxapi.cuts.node_expansion
    normalized_cut_size = nxapi.cuts.normalized_cut_size
    volume = nxapi.cuts.volume
    # DAG
    ancestors = nxapi.dag.ancestors
    descendants = nxapi.dag.descendants
    # Dominating
    is_dominating_set = nxapi.dominating.is_dominating_set
    # Isolate
    is_isolate = nxapi.isolate.is_isolate
    isolates = nxapi.isolate.isolates
    number_of_isolates = nxapi.isolate.number_of_isolates
    # Link Analysis
    hits = nxapi.link_analysis.hits_alg.hits
    pagerank = nxapi.link_analysis.pagerank_alg.pagerank
    # Reciprocity
    overall_reciprocity = nxapi.overall_reciprocity
    reciprocity = nxapi.reciprocity
    # Regular
    is_k_regular = nxapi.regular.is_k_regular
    is_regular = nxapi.regular.is_regular
    # Shortest Paths
    has_path = nxapi.shortest_paths.generic.has_path
    # Simple Paths
    is_simple_path = nxapi.simple_paths.is_simple_path
    # S Metric
    s_metric = nxapi.smetric.s_metric
    # Structural Holes
    mutual_weight = nxapi.structuralholes.mutual_weight
    # Tournament
    is_tournament = nxapi.tournament.is_tournament
    score_sequence = nxapi.tournament.score_sequence
    tournament_matrix = nxapi.tournament.tournament_matrix
    # Triads
    is_triad = nxapi.triads.is_triad

    @staticmethod
<<<<<<< HEAD
    def convert_from_nx(graph, weight=None, *, name=None):
=======
    def convert(graph, weight=None):
        import networkx as nx

>>>>>>> 4bb7cfb6
        from .classes import DiGraph, Graph, MultiDiGraph, MultiGraph

        if isinstance(graph, nx.MultiDiGraph):
            return MultiDiGraph.from_networkx(graph, weight=weight)
        if isinstance(graph, nx.MultiGraph):
            return MultiGraph.from_networkx(graph, weight=weight)
        if isinstance(graph, nx.DiGraph):
            return DiGraph.from_networkx(graph, weight=weight)
        if isinstance(graph, nx.Graph):
            return Graph.from_networkx(graph, weight=weight)
        raise TypeError(f"Unsupported type of graph: {type(graph)}")

    @staticmethod
    def convert_to_nx(obj, *, name=None):
        from .classes import Graph

        if isinstance(obj, Graph):
            obj = obj.to_networkx()
        return obj

    @staticmethod
    def on_start_tests(items):
        skip = [
            ("test_attributes", {"TestBoruvka", "test_mst.py"}),
            ("test_weight_attribute", {"TestBoruvka", "test_mst.py"}),
        ]
        for item in items:
            kset = set(item.keywords)
            for test_name, keywords in skip:
                if item.name == test_name and keywords.issubset(kset):
                    item.add_marker(
                        pytest.mark.xfail(reason="unable to handle multi-attributed graphs")
                    )<|MERGE_RESOLUTION|>--- conflicted
+++ resolved
@@ -68,13 +68,9 @@
     is_triad = nxapi.triads.is_triad
 
     @staticmethod
-<<<<<<< HEAD
     def convert_from_nx(graph, weight=None, *, name=None):
-=======
-    def convert(graph, weight=None):
         import networkx as nx
 
->>>>>>> 4bb7cfb6
         from .classes import DiGraph, Graph, MultiDiGraph, MultiGraph
 
         if isinstance(graph, nx.MultiDiGraph):
