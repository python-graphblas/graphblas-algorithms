--- conflicted
+++ resolved
@@ -30,11 +30,7 @@
       - id: validate-pyproject
         name: Validate pyproject.toml
   # I don't yet trust ruff to do what autoflake does
-<<<<<<< HEAD
-  - repo: https://github.com/myint/autoflake
-=======
   - repo: https://github.com/PyCQA/autoflake
->>>>>>> 80ba68be
     rev: v2.1.1
     hooks:
       - id: autoflake
@@ -59,7 +55,7 @@
       - id: black
       # - id: black-jupyter
   - repo: https://github.com/charliermarsh/ruff-pre-commit
-    rev: v0.0.263
+    rev: v0.0.264
     hooks:
       - id: ruff
         args: [--fix-only, --show-fixes]
@@ -85,7 +81,7 @@
         additional_dependencies: [tomli]
         files: ^(graphblas_algorithms|docs)/
   - repo: https://github.com/charliermarsh/ruff-pre-commit
-    rev: v0.0.263
+    rev: v0.0.264
     hooks:
       - id: ruff
   # `pyroma` may help keep our package standards up to date if best practices change.
