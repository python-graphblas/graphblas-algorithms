--- conflicted
+++ resolved
@@ -30,11 +30,7 @@
       - id: autoflake
         args: [--in-place]
   - repo: https://github.com/pycqa/isort
-<<<<<<< HEAD
-    rev: 5.11.4
-=======
     rev: 5.12.0
->>>>>>> 6dd93bd6
     hooks:
       - id: isort
   - repo: https://github.com/asottile/pyupgrade
@@ -60,11 +56,7 @@
         # These versions need updated manually
         - flake8==6.0.0
         - flake8-comprehensions==3.10.1
-<<<<<<< HEAD
-        - flake8-bugbear==23.1.14
-=======
         - flake8-bugbear==23.1.20
->>>>>>> 6dd93bd6
         - flake8-simplify==0.19.3
   - repo: https://github.com/asottile/yesqa
     rev: v1.4.0
